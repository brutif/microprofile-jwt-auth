--- conflicted
+++ resolved
@@ -50,14 +50,11 @@
             <class name="org.eclipse.microprofile.jwt.tck.container.jaxrs.PrimitiveInjectionTest" />
             <class name="org.eclipse.microprofile.jwt.tck.container.jaxrs.PrincipalInjectionTest" />
             <class name="org.eclipse.microprofile.jwt.tck.config.PublicKeyAsPEMTest" />
-<<<<<<< HEAD
-=======
             <class name="org.eclipse.microprofile.jwt.tck.config.PublicKeyAsPEMLocationTest" />
             <class name="org.eclipse.microprofile.jwt.tck.config.PublicKeyAsPEMLocationURLTest" />
             <class name="org.eclipse.microprofile.jwt.tck.config.PublicKeyAsJWKTest" />
             <class name="org.eclipse.microprofile.jwt.tck.config.PublicKeyAsJWKLocationTest" />
             <class name="org.eclipse.microprofile.jwt.tck.config.PublicKeyAsJWKLocationURLTest" />
->>>>>>> d0c2040e
         </classes>
     </test>
 
