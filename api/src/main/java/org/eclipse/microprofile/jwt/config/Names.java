--- conflicted
+++ resolved
@@ -34,11 +34,7 @@
      * The expected iss claim value to validate against an MP-JWT. If not provided, there will be no
      * validation of the MP-JWT iss claim.
      */
-<<<<<<< HEAD
-    String ISSUER = "mp.jwt.issuer";
-=======
     String ISSUER = "mp.jwt.verify.issuer";
->>>>>>> d0c2040e
 
     /**
      * The relative path or full URL of the public key.  All relative paths will be resolved within the archive using
